<<<<<<< HEAD
# letta-leaderboard

Letta Leaderboard helps users select which language models work well in the Letta framework by reporting the performance of popular models on a series of tasks. The tasks are designed to test the core memory management functionality in Letta.  Models that are strong at function calling and aware of their limitations typically work well in Letta.

=======
# Letta Leaderboard

The [Letta Leaderboard](https://docs.letta.com/leaderboard) helps users select which language models work well in the Letta framework by reporting the performance of popular models on a series of tasks. The tasks are designed to test the core memory management functionality in Letta.  Models that are strong at function calling and aware of their limitations typically work well in Letta.

To view a table of the most recent results, visit [our docs page](https://docs.letta.com/leaderboard).
>>>>>>> 75b92eab

# Setup

First set the environment variables for API keys. If using OpenAI proxy, then set `OPENAI_API_KEY` to the corresponding provider used to set up the proxy, eg. Together AI. `OPENAI_API_KEY_NOT_PROXY` is used for the LLM-as-a-judge via OpenAI chat completions, set this to your OpenAI key.
<<<<<<< HEAD
```
=======
```sh
>>>>>>> 75b92eab
export OPENAI_API_KEY=
export ANTHROPIC_API_KEY=
export OPENAI_API_KEY_NOT_PROXY=
```

### Benchmark methods
Benchmark class is used to encapsulate raw datasets and provide interfaces to letta apis:
```python


# here is an overview for the benchmark class
class Benchmark(metaclass=ABCMeta):
    dataset: list[Dotdict]  # TODO(shangyin): change to a more specific type
    benchmark_type: Literal["general", "feature"]  # need a way to specify feature

    @abstractmethod
    def setup_agent(self, datum: Dotdict, client: Letta, agent_id: str) -> None:
        # this prepares the agent for the current evaluation, e.g. evaluating archival memory requires inserting the context into the agent's memory
        pass

    @abstractmethod
    def metric(
        self, predicted_answer: str, true_answer: str, datum: Dotdict, agent_id=None
    ) -> float:
        pass

    # This function is used to collect the usage statistics of the agents
    # in the final result file, expect a dict with:
    # { "usage_statistics": usage_statistics}
    def get_usage_statistics(
        self, client: Letta, agent_ids: list[str], evaluation_result: EvaluationResult
    ) -> dict:
        return {}

    # this allows the benchmark to request response from the evaluating agent
    # override to get customized response
    def get_response(
        self, client: Letta, agent_id: str, datum: Dotdict
    ) -> LettaResponse:
        return super().get_response(client, agent_id, datum)
    
    # IMPORTANT: this creates custom agents to start with the evaluation
    # if not defined, the evaluator will create a default agent
    def create_agent_fun(self, client: Letta, datum, llm_config, embedding_config):
        pass
```

### To run a benchmark
<<<<<<< HEAD
```python -m  leaderboard.evaluate --benchmark=letta_bench  --dataset_size=100 --timeout=100 --repeat=3 --benchmark_variable=core_memory_read_benchmark --model=openai-gpt-4.1-mini```
=======
```sh
python -m  leaderboard.evaluate --benchmark=letta_bench  --dataset_size=100 --timeout=100 --repeat=3 --benchmark_variable=core_memory_read_benchmark --model=openai-gpt-4.1-mini
```
>>>>>>> 75b92eab

make sure `model=...` is in `leaderboard/llm_model_configs`.<|MERGE_RESOLUTION|>--- conflicted
+++ resolved
@@ -1,24 +1,13 @@
-<<<<<<< HEAD
-# letta-leaderboard
-
-Letta Leaderboard helps users select which language models work well in the Letta framework by reporting the performance of popular models on a series of tasks. The tasks are designed to test the core memory management functionality in Letta.  Models that are strong at function calling and aware of their limitations typically work well in Letta.
-
-=======
 # Letta Leaderboard
 
 The [Letta Leaderboard](https://docs.letta.com/leaderboard) helps users select which language models work well in the Letta framework by reporting the performance of popular models on a series of tasks. The tasks are designed to test the core memory management functionality in Letta.  Models that are strong at function calling and aware of their limitations typically work well in Letta.
 
 To view a table of the most recent results, visit [our docs page](https://docs.letta.com/leaderboard).
->>>>>>> 75b92eab
 
 # Setup
 
 First set the environment variables for API keys. If using OpenAI proxy, then set `OPENAI_API_KEY` to the corresponding provider used to set up the proxy, eg. Together AI. `OPENAI_API_KEY_NOT_PROXY` is used for the LLM-as-a-judge via OpenAI chat completions, set this to your OpenAI key.
-<<<<<<< HEAD
-```
-=======
 ```sh
->>>>>>> 75b92eab
 export OPENAI_API_KEY=
 export ANTHROPIC_API_KEY=
 export OPENAI_API_KEY_NOT_PROXY=
@@ -67,12 +56,8 @@
 ```
 
 ### To run a benchmark
-<<<<<<< HEAD
-```python -m  leaderboard.evaluate --benchmark=letta_bench  --dataset_size=100 --timeout=100 --repeat=3 --benchmark_variable=core_memory_read_benchmark --model=openai-gpt-4.1-mini```
-=======
 ```sh
 python -m  leaderboard.evaluate --benchmark=letta_bench  --dataset_size=100 --timeout=100 --repeat=3 --benchmark_variable=core_memory_read_benchmark --model=openai-gpt-4.1-mini
 ```
->>>>>>> 75b92eab
 
 make sure `model=...` is in `leaderboard/llm_model_configs`.
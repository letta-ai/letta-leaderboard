import argparse
import importlib
import json
import os
import datetime
import asyncio
import traceback
from typing import Callable, Any
from tqdm import tqdm
from rich import print

from letta_client import AsyncLetta, MessageCreate, LlmConfig, EmbeddingConfig
from leaderboard.agent import create_base_agent
from leaderboard.benchmark import Benchmark
from leaderboard.utils import EvaluationResult, write_result, write_usage_statistics


def extract_last_message(response: Any) -> str:
    for message in response.messages[::-1]:
        if message.message_type == "assistant_message":
            return message.content
    return ""


async def evaluate(
    benchmark: Benchmark,
    client: AsyncLetta,
    create_agent_fun: Callable[[AsyncLetta, Any], asyncio.Future],
) -> EvaluationResult:
    total_score = 0
    total = len(benchmark.dataset)
    individual_scores = []
    agent_ids = []
    input_tokens = 0
    output_tokens = 0

    progress_bar = tqdm(benchmark.dataset, desc=f"Score: {total_score}/{total}")

    for datum in progress_bar:
        agent_id = await create_agent_fun(client, datum)
        await benchmark.setup_agent(datum, client, agent_id)
        response = await client.agents.messages.create(
            agent_id=agent_id,
            messages=[MessageCreate(role="user", content=datum.message)],
        )
        predicted_answer = extract_last_message(response)
        current_score = await benchmark.metric(
            predicted_answer, datum.answer, datum, agent_id
        )
        individual_scores.append(current_score)
        total_score += current_score
        input_tokens += response.usage.prompt_tokens
        output_tokens += response.usage.completion_tokens

        progress_bar.set_description(f"Score: {total_score}/{total}")
        progress_bar.refresh()
        agent_ids.append(agent_id)

    return EvaluationResult(
        score=total_score,
        agent_ids=agent_ids,
        input_tokens=input_tokens,
        output_tokens=output_tokens,
        individual_scores=individual_scores,
    )


async def run_single_data(
    datum: Any,
    create_agent_fun: Callable[[AsyncLetta, Any], asyncio.Future],
    client: AsyncLetta,
    benchmark: Benchmark,
):
    agent_id = await create_agent_fun(client, datum)
    await benchmark.setup_agent(datum, client, agent_id)
    try:
        response = await client.agents.messages.create(
            agent_id=agent_id,
            messages=[MessageCreate(role="user", content=datum.message)],
        )
        predicted_answer = extract_last_message(response)
        score = await benchmark.metric(
            predicted_answer, datum.answer, datum.message, agent_id
        )
        return (
            agent_id,
            score,
            response.usage.prompt_tokens,
            response.usage.completion_tokens,
        )
    except Exception as e:
        print(f"[red]Error in run_single_data: {e}[/red]")
        return (agent_id, 0, 0, 0)


async def evaluate_concurrent(
    benchmark: Benchmark,
    client: AsyncLetta,
    create_agent_fun: Callable[[AsyncLetta, Any], asyncio.Future],
    timeout: int = 60,
    max_concurrency: int = 20,
    debug: bool = False,
):
    total = len(benchmark.dataset)
    progress_bar = tqdm(total=total, desc=f"Score: 0/{total}")

    agent_ids = []
    individual_scores = []
    input_tokens = 0
    output_tokens = 0
    total_score = 0
    history: dict[str, tuple[str, list, list]] = {}

    MAX_RETRIES = 10

    async def process_datum(datum: Any):
        agent_id = await create_agent_fun(client, datum)
        await benchmark.setup_agent(datum, client, agent_id)
        response = await benchmark.get_response(client, agent_id, datum)
        input_message = datum.message
        response_messages = [m.model_dump(mode="json") for m in response.messages]
        all_messages = [
            m.model_dump(mode="json")
            for m in await client.agents.messages.list(agent_id=agent_id, limit=100)
        ]
        if hasattr(benchmark, "extract_last_message"):
            predicted_answer = benchmark.extract_last_message(response)
        else:
            predicted_answer = extract_last_message(response)
        score = await benchmark.metric(predicted_answer, datum.answer, datum, agent_id)
        if debug:
            agent = await client.agents.retrieve(agent_id)
            print(f"agent: {agent.name}, score: {score}, golden: {datum.answer}, predicted: {predicted_answer}")
        return (
            agent_id,
            score,
            response.usage.prompt_tokens,
            response.usage.completion_tokens,
            input_message,
            response_messages,
            all_messages,
        )

    async def process_with_retry(datum: Any):
        for attempt in range(MAX_RETRIES):
            try:
                return await process_datum(datum)
            except Exception:
                if attempt == MAX_RETRIES - 1:
                    raise

    semaphore = asyncio.Semaphore(max_concurrency)

    async def process_with_semaphore(datum: Any):
        async with semaphore:
            return await process_with_retry(datum)

    tasks = [asyncio.create_task(process_with_semaphore(d)) for d in benchmark.dataset]

    for task in asyncio.as_completed(tasks):
        try:
            (
                agent_id,
                score,
                in_t,
                out_t,
                input_message,
                response_messages,
                all_messages,
            ) = await asyncio.wait_for(task, timeout * MAX_RETRIES)
            agent_ids.append(agent_id)
            individual_scores.append(score)
            total_score += score
            input_tokens += in_t
            output_tokens += out_t
            history[agent_id] = (input_message, response_messages, all_messages)
        except Exception as e:
            now = datetime.datetime.now().strftime("%Y-%m-%d %H:%M:%S")
            print(f"[red]Error in task: {e} at {now}[/red]")
            continue

        progress_bar.update(1)
        progress_bar.set_description(f"Score: {total_score}/{total}")
        progress_bar.refresh()

    progress_bar.close()

    return EvaluationResult(
        score=total_score,
        agent_ids=agent_ids,
        input_tokens=input_tokens,
        output_tokens=output_tokens,
        individual_scores=individual_scores,
        history=history,
    )


async def main():
    parser = argparse.ArgumentParser()
    parser.add_argument(
        "--benchmark",
        type=str,
        help="Name of the benchmark module (e.g. foo/foo_benchmark.py)",
    )
    parser.add_argument(
        "--model",
        type=str,
        default="openai-gpt-4o-mini",
        help="Model to use",
    )
    parser.add_argument(
        "--output_file",
        type=str,
        default="",
        help="Base output file path",
    )
    parser.add_argument(
        "--dataset_size",
        type=int,
        default=100,
        help="Number of datapoints to run",
    )
    parser.add_argument(
        "--timeout",
        type=int,
        default=60,
        help="Per-task timeout in seconds",
    )
    parser.add_argument(
        "--benchmark_variable",
        type=str,
        default="benchmark",
        help="Variable name in the module",
    )
    parser.add_argument(
        "--result_name_suffix",
        type=str,
        default="",
        help="Suffix to append to result filenames",
    )
    parser.add_argument(
        "--repeat",
        type=int,
        default=1,
        help="How many times to repeat",
    )
    parser.add_argument(
        "--repeat_from",
        type=int,
        default=0,
        help="Start index for repeat",
    )
    parser.add_argument(
        "--letta_server",
        type=str,
        default="http://localhost:8283",
        help="Base URL for Letta server",
    )
    parser.add_argument(
        "--max_concurrency",
        type=int,
        default=16,
        help="Maximum number of concurrent evaluation tasks",
    )
    parser.add_argument(
        "--out_dir",
        type=str,
        default="results",
        help="Result output parent directory name",
    )
<<<<<<< HEAD

    parser.add_argument(
        "--debug",
        action="store_true",
        help="Debug mode",
=======
    parser.add_argument(
        "--questions_file",
        type=str,
        default=None,
        help="Path to custom questions JSONL file for file benchmarks",
>>>>>>> 15c2c932
    )
    args = parser.parse_args()

    client_settings = {"base_url": args.letta_server}
    client = AsyncLetta(**client_settings)

    bench_mod = importlib.import_module(
        f".{args.benchmark}.{args.benchmark}_benchmark", "leaderboard"
    )
    
    # Check if this is a file benchmark
    if args.benchmark == "letta_file_bench":
        if not args.questions_file:
            raise ValueError("--questions_file is required for letta_file_bench benchmark")
        # Use the factory function
        benchmark: Benchmark = bench_mod.create_file_open_benchmark(questions_file=args.questions_file)
    else:
        benchmark: Benchmark = getattr(bench_mod, args.benchmark_variable)

    model_config_path = f"leaderboard/llm_model_configs/{args.model}.json"
    with open(model_config_path) as f:
        model_config = json.load(f)
    llm_config = LlmConfig(**model_config)
    embedding_config = EmbeddingConfig(
        embedding_model="text-embedding-3-large",
        embedding_endpoint_type="openai",
        embedding_endpoint="https://api.openai.com/v1",
        embedding_dim=1536,
        embedding_chunk_size=300,
    )

    # Create agent_config dict containing llm_config and embedding_config
    agent_config = {
        "llm_config": llm_config,
        "embedding_config": embedding_config,
        "agent_type": "memgpt_v2_agent",
    }

    # Verify agent_config contains required keys
    assert "llm_config" in agent_config, "agent_config must contain 'llm_config'"
    assert "embedding_config" in agent_config, "agent_config must contain 'embedding_config'"
    assert agent_config["llm_config"] is not None, "llm_config cannot be None"
    assert agent_config["embedding_config"] is not None, "embedding_config cannot be None"

    if getattr(benchmark, "create_agent_fun", None):

        def create_base_agent_fun(c, d):
            return benchmark.create_agent_fun(c, d, agent_config)
    else:
        def create_base_agent_fun(c, d):
            return create_base_agent(c, d, agent_config)

    benchmark.truncate_dataset(args.dataset_size)

<<<<<<< HEAD
    await benchmark.setup_tools(client)
=======
    # Setup sources if the benchmark supports it (e.g., LettaFileBenchmark)
    if hasattr(benchmark, 'setup_sources'):
        await benchmark.setup_sources(client, embedding_config)

    # Setup required tools if the benchmark supports it (e.g., LettaFileBenchmark)
    if hasattr(benchmark, 'setup_required_tools'):
        await benchmark.setup_required_tools(client)
>>>>>>> 15c2c932

    for i in range(args.repeat_from, args.repeat):
        print(
            f"[green]Running eval {i + 1}/{args.repeat} for {args.benchmark_variable}[/green]"
        )
        result = await evaluate_concurrent(
            benchmark,
            client,
            create_base_agent_fun,
            timeout=args.timeout,
            max_concurrency=args.max_concurrency,
            debug=args.debug,
        )
        out_dir = (
            f"{args.out_dir}/{args.benchmark}_{args.benchmark_variable}_{args.dataset_size}"
        )
        os.makedirs(out_dir, exist_ok=True)
        base = (
            args.output_file + f"_{i + 1}"
            if args.output_file
            else f"{out_dir}/{args.model}{args.result_name_suffix}_{i + 1}"
        )
        write_result(result, client_settings, args.model, f"{base}.json")

        usage_stats = await benchmark.get_usage_statistics(
            client, result.agent_ids, evaluation_result=result
        )
        write_usage_statistics(base, usage_stats)


if __name__ == "__main__":
    asyncio.run(main())<|MERGE_RESOLUTION|>--- conflicted
+++ resolved
@@ -268,19 +268,18 @@
         default="results",
         help="Result output parent directory name",
     )
-<<<<<<< HEAD
 
     parser.add_argument(
         "--debug",
         action="store_true",
         help="Debug mode",
-=======
+    )
+
     parser.add_argument(
         "--questions_file",
         type=str,
         default=None,
         help="Path to custom questions JSONL file for file benchmarks",
->>>>>>> 15c2c932
     )
     args = parser.parse_args()
 
@@ -335,9 +334,7 @@
 
     benchmark.truncate_dataset(args.dataset_size)
 
-<<<<<<< HEAD
     await benchmark.setup_tools(client)
-=======
     # Setup sources if the benchmark supports it (e.g., LettaFileBenchmark)
     if hasattr(benchmark, 'setup_sources'):
         await benchmark.setup_sources(client, embedding_config)
@@ -345,7 +342,6 @@
     # Setup required tools if the benchmark supports it (e.g., LettaFileBenchmark)
     if hasattr(benchmark, 'setup_required_tools'):
         await benchmark.setup_required_tools(client)
->>>>>>> 15c2c932
 
     for i in range(args.repeat_from, args.repeat):
         print(
